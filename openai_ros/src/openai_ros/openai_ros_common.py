#!/usr/bin/env python
import gym
from .task_envs.task_envs_list import RegisterOpenAI_Ros_Env
import roslaunch
import rospy
import rospkg
import os
import git
import sys


def StartOpenAI_ROS_Environment(task_and_robot_environment_name):
    """
    It Does all the stuff that the user would have to do to make it simpler
    for the user.
    This means:
    0) Registers the TaskEnvironment wanted, if it exists in the Task_Envs.
    2) Checks that the workspace of the user has all that is needed for launching this.
    Which means that it will check that the robot spawn launch is there and the worls spawn is there.
    4) Launches the world launch and the robot spawn.
    5) It will import the Gym Env and Make it.
    """
    rospy.logwarn("Env: {} will be imported".format(
        task_and_robot_environment_name))
    result = RegisterOpenAI_Ros_Env(task_env=task_and_robot_environment_name,
                                    timestep_limit_per_episode=10000)

    if result:
<<<<<<< HEAD
        rospy.logwarn("Register of Task Env went OK, lets make the env...")
=======
        print("Register of Task Env went OK, lets make the env..."+str(task_and_robot_environment_name))
>>>>>>> df08c5c5
        env = gym.make(task_and_robot_environment_name)
    else:
        rospy.logwarn("Something Went wrong in the register")
        env = None

    return env


class ROSLauncher(object):
    def __init__(self, rospackage_name, launch_file_name, ros_ws_abspath="/home/user/simulation_ws"):

        self._rospackage_name = rospackage_name
        self._launch_file_name = launch_file_name

        self.rospack = rospkg.RosPack()

        # Check Package Exists
        try:
            pkg_path = self.rospack.get_path(rospackage_name)
            rospy.logdebug("Package FOUND...")
        except rospkg.common.ResourceNotFound:
            rospy.logwarn("Package NOT FOUND, lets Download it...")
            pkg_path = self.DownloadRepo(package_name=rospackage_name,
                                         ros_ws_abspath=ros_ws_abspath)

        # Now we check that the Package path is inside the ros_ws_abspath
        # This is to force the system to have the packages in that ws, and not in another.
        if ros_ws_abspath in pkg_path:
            rospy.logdebug("Package FOUND in the correct WS!")
        else:
            rospy.logwarn("Package FOUND in "+pkg_path +
                          ", BUT not in the ws="+ros_ws_abspath+", lets Download it...")
            pkg_path = self.DownloadRepo(package_name=rospackage_name,
                                         ros_ws_abspath=ros_ws_abspath)

        # If the package was found then we launch
        if pkg_path:
            rospy.loginfo(
                ">>>>>>>>>>Package found in workspace-->"+str(pkg_path))
            launch_dir = os.path.join(pkg_path, "launch")
            path_launch_file_name = os.path.join(launch_dir, launch_file_name)

            rospy.logwarn("path_launch_file_name=="+str(path_launch_file_name))

            self.uuid = roslaunch.rlutil.get_or_generate_uuid(None, False)
            roslaunch.configure_logging(self.uuid)
            self.launch = roslaunch.parent.ROSLaunchParent(
                self.uuid, [path_launch_file_name])
            self.launch.start()

            rospy.loginfo(">>>>>>>>>STARTED Roslaunch-->" +
                          str(self._launch_file_name))
        else:
            assert False, "No Package Path was found for ROS apckage ==>" + \
                str(rospackage_name)

    def DownloadRepo(self, package_name, ros_ws_abspath):
        """
        This has to be installed
        sudo pip install gitpython
        """
        commands_to_take_effect = "\ncd "+ros_ws_abspath + \
            "\ncatkin_make\nsource devel/setup.bash\nrospack profile\n"

        ros_ws_src_abspath_src = os.path.join(ros_ws_abspath, "src")
        pkg_path = None
        # We retrieve the got for the package asked
        package_git = None

        rospy.logdebug("package_name===>"+str(package_name)+"<===")

        if package_name == "moving_cube_description":
            package_git = [
                "https://bitbucket.org/theconstructcore/moving_cube.git"]

        elif package_name == "rosbot_gazebo" or package_name == "rosbot_description":
            package_git = [
                "https://bitbucket.org/theconstructcore/rosbot_husarion.git"]

        elif package_name == "fetch_gazebo":
            package_git = [
                "https://bitbucket.org/theconstructcore/fetch_tc.git"]

        elif package_name == "cartpole_description" or package_name == "cartpole_v0_training":
            package_git = [
                "https://bitbucket.org/theconstructcore/cart_pole.git"]

        elif package_name == "legged_robots_sims" or package_name == "legged_robots_description" or package_name == "my_legged_robots_description" or package_name == "my_legged_robots_sims" or package_name == "my_hopper_training":
            package_git = ["https://bitbucket.org/theconstructcore/hopper.git"]

        elif package_name == "iri_wam_description" or package_name == "iri_wam_gazebo" or package_name == "iri_wam_reproduce_trajectory" or package_name == "iri_wam_aff_demo":
            package_git = [
                "https://bitbucket.org/theconstructcore/iri_wam.git"]
            package_git.append(
                "https://bitbucket.org/theconstructcore/hokuyo_model.git")

        elif package_name == "drone_construct" or package_name == "drone_demo" or package_name == "sjtu_drone" or package_name == "custom_teleop" or package_name == "ardrone_as":
            package_git = [
                "https://bitbucket.org/theconstructcore/parrot_ardrone.git"]

        elif package_name == "sawyer_gazebo":
            package_git = [
                "https://bitbucket.org/theconstructcore/sawyer_full.git"]

        elif package_name == "shadow_gazebo":
            package_git = [
                "https://bitbucket.org/theconstructcore/shadow_robot_smart_grasping_sandbox.git"]

        elif package_name == "summit_xl_gazebo":
            package_git = [
                "https://bitbucket.org/theconstructcore/summit_xl.git"]

        elif package_name == "gym_construct":
            package_git = [
                "https://bitbucket.org/theconstructcore/open_ai_gym_construct.git"]

        elif package_name == "turtlebot_gazebo":
            package_git = [
                "https://bitbucket.org/theconstructcore/turtlebot.git"]

        elif package_name == "turtlebot3_gazebo":
            package_git = [
                "https://bitbucket.org/theconstructcore/turtlebot3.git"]

        elif package_name == "robotx_gazebo":
            package_git = ["https://bitbucket.org/theconstructcore/vmrc.git"]
            package_git.append(
                "https://bitbucket.org/theconstructcore/spawn_robot_tools.git")

        elif package_name == "fetch_simple_description":
            package_git = [
                "https://bitbucket.org/theconstructcore/fetch_simple_simulation.git"]
            package_git.append(
                "https://bitbucket.org/theconstructcore/spawn_robot_tools.git")

        # ADD HERE THE GITs List To Your Simuation

        else:
            rospy.logerr("Package [ >"+package_name +
                         "< ] is not supported for autodownload, do it manually into >"+str(ros_ws_abspath))
            assert False, "The package "++ \
                " is not supported, please check the package name and the git support in openai_ros_common.py"

        # If a Git for the package is supported
        if package_git:
            for git_url in package_git:
                try:
                    rospy.logdebug("Lets download git="+git_url +
                                   ", in ws="+ros_ws_src_abspath_src)
                    git.Git(ros_ws_src_abspath_src).clone(git_url)
                    rospy.logdebug("Download git="+git_url +
                                   ", in ws="+ros_ws_src_abspath_src+"...DONE")
                except git.exc.GitCommandError:
                    rospy.logwarn("The Git "+git_url+" already exists in " +
                                  ros_ws_src_abspath_src+", not downloading")

            # We check that the package is there
            try:
                pkg_path = self.rospack.get_path(package_name)
                rospy.logwarn("The package "+package_name+" was FOUND by ROS.")

                if ros_ws_abspath in pkg_path:
                    rospy.logdebug("Package FOUND in the correct WS!")
                else:
                    rospy.logwarn("Package FOUND in="+pkg_path +
                                  ", BUT not in the ws="+ros_ws_abspath)
                    rospy.logerr(
                        "IMPORTANT!: You need to execute the following commands and rerun to dowloads to take effect.")
                    rospy.logerr(commands_to_take_effect)
                    sys.exit()

            except rospkg.common.ResourceNotFound:
                rospy.logerr("Package "+package_name+" NOT FOUND by ROS.")
                # We have to make the user compile and source to make ROS be able to find the new packages
                # TODO: Make this automatic
                rospy.logerr(
                    "IMPORTANT!: You need to execute the following commands and rerun to dowloads to take effect.")
                rospy.logerr(commands_to_take_effect)
                sys.exit()

        return pkg_path<|MERGE_RESOLUTION|>--- conflicted
+++ resolved
@@ -26,11 +26,7 @@
                                     timestep_limit_per_episode=10000)
 
     if result:
-<<<<<<< HEAD
-        rospy.logwarn("Register of Task Env went OK, lets make the env...")
-=======
-        print("Register of Task Env went OK, lets make the env..."+str(task_and_robot_environment_name))
->>>>>>> df08c5c5
+        rospy.logwarn("Register of Task Env went OK, lets make the env..."+str(task_and_robot_environment_name))
         env = gym.make(task_and_robot_environment_name)
     else:
         rospy.logwarn("Something Went wrong in the register")
